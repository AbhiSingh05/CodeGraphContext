
# src/codegraphcontext/tools/graph_builder.py
import asyncio
import logging
import os
from pathlib import Path
from typing import Any, Coroutine, Dict, Optional, Tuple
from datetime import datetime
import ast

from ..core.database import DatabaseManager
from ..core.jobs import JobManager, JobStatus
from ..utils.debug_log import debug_log

# New imports for tree-sitter
from tree_sitter import Language, Parser
from tree_sitter_languages import get_language

logger = logging.getLogger(__name__)

# This is for developers and testers only. It enables detailed debug logging to a file.
# Set to 1 to enable, 0 to disable.
debug_mode = 0


class TreeSitterParser:
    """A generic parser wrapper for a specific language using tree-sitter."""

    def __init__(self, language_name: str):
        self.language_name = language_name
        self.language: Language = get_language(language_name)
        self.parser = Parser()
        self.parser.set_language(self.language)

        self.language_specific_parser = None
        if self.language_name == 'python':
            from .languages.python import PythonTreeSitterParser
            self.language_specific_parser = PythonTreeSitterParser(self)
        elif self.language_name == 'javascript':
            from .languages.javascript import JavascriptTreeSitterParser
            self.language_specific_parser = JavascriptTreeSitterParser(self)

    def parse(self, file_path: Path, is_dependency: bool = False) -> Dict:
        """Dispatches parsing to the language-specific parser."""
        if self.language_specific_parser:
            return self.language_specific_parser.parse(file_path, is_dependency)
        else:
            raise NotImplementedError(f"No language-specific parser implemented for {self.language_name}")

class GraphBuilder:
    """Module for building and managing the Neo4j code graph."""

    def __init__(self, db_manager: DatabaseManager, job_manager: JobManager, loop: asyncio.AbstractEventLoop):
        self.db_manager = db_manager
        self.job_manager = job_manager
        self.loop = loop
        self.driver = self.db_manager.get_driver()
        self.parsers = {
            '.py': TreeSitterParser('python'),
            '.js': TreeSitterParser('javascript'), # Added JavaScript parser
        }
        self.create_schema()

    # A general schema creation based on common features across languages
    def create_schema(self):
        """Create constraints and indexes in Neo4j."""
        with self.driver.session() as session:
            try:
                session.run("CREATE CONSTRAINT repository_path IF NOT EXISTS FOR (r:Repository) REQUIRE r.path IS UNIQUE")
                session.run("CREATE CONSTRAINT file_path IF NOT EXISTS FOR (f:File) REQUIRE f.path IS UNIQUE")
                session.run("CREATE CONSTRAINT directory_path IF NOT EXISTS FOR (d:Directory) REQUIRE d.path IS UNIQUE")
                session.run("CREATE CONSTRAINT function_unique IF NOT EXISTS FOR (f:Function) REQUIRE (f.name, f.file_path, f.line_number) IS UNIQUE")
                session.run("CREATE CONSTRAINT class_unique IF NOT EXISTS FOR (c:Class) REQUIRE (c.name, c.file_path, c.line_number) IS UNIQUE")
                session.run("CREATE CONSTRAINT variable_unique IF NOT EXISTS FOR (v:Variable) REQUIRE (v.name, v.file_path, v.line_number) IS UNIQUE")
                session.run("CREATE CONSTRAINT module_name IF NOT EXISTS FOR (m:Module) REQUIRE m.name IS UNIQUE")

                # Indexes for language attribute
                session.run("CREATE INDEX function_lang IF NOT EXISTS FOR (f:Function) ON (f.lang)")
                session.run("CREATE INDEX class_lang IF NOT EXISTS FOR (c:Class) ON (c.lang)")
                
                session.run("""
                    CREATE FULLTEXT INDEX code_search_index IF NOT EXISTS 
                    FOR (n:Function|Class|Variable) 
                    ON EACH [n.name, n.source, n.docstring]
                """ )
                
                logger.info("Database schema verified/created successfully")
            except Exception as e:
                logger.warning(f"Schema creation warning: {e}")


    def _pre_scan_for_imports(self, files: list[Path]) -> dict:
        """Dispatches pre-scan to the correct language-specific implementation."""
        imports_map = {}
        
        # Group files by language/extension
        files_by_lang = {}
        for file in files:
            if file.suffix in self.parsers:
                lang_ext = file.suffix
                if lang_ext not in files_by_lang:
                    files_by_lang[lang_ext] = []
                files_by_lang[lang_ext].append(file)

        if '.py' in files_by_lang:
            from .languages import python as python_lang_module
            imports_map.update(python_lang_module.pre_scan_python(files_by_lang['.py'], self.parsers['.py']))
        elif '.js' in files_by_lang:
            from .languages import javascript as js_lang_module
            imports_map.update(js_lang_module.pre_scan_javascript(files_by_lang['.js'], self.parsers['.js']))
            
        return imports_map

    # Language-agnostic method
    def add_repository_to_graph(self, repo_path: Path, is_dependency: bool = False):
        """Adds a repository node using its absolute path as the unique key."""
        repo_name = repo_path.name
        repo_path_str = str(repo_path.resolve())
        with self.driver.session() as session:
            session.run(
                """
                MERGE (r:Repository {path: $path})
                SET r.name = $name, r.is_dependency = $is_dependency
                """,
                path=repo_path_str,
                name=repo_name,
                is_dependency=is_dependency,
            )

    # First pass to add file and its contents
    def add_file_to_graph(self, file_data: Dict, repo_name: str, imports_map: dict):
        logger.info("Executing add_file_to_graph with my change!")
        """Adds a file and its contents within a single, unified session."""
        file_path_str = str(Path(file_data['file_path']).resolve())
        file_name = Path(file_path_str).name
        is_dependency = file_data.get('is_dependency', False)

        with self.driver.session() as session:
            try:
                # Match repository by path, not name, to avoid conflicts with same-named folders at different locations
                repo_result = session.run("MATCH (r:Repository {path: $repo_path}) RETURN r.path as path", repo_path=str(Path(file_data['repo_path']).resolve())).single()
                relative_path = str(Path(file_path_str).relative_to(Path(repo_result['path']))) if repo_result else file_name
            except ValueError:
                relative_path = file_name

            session.run("""
                MERGE (f:File {path: $path})
                SET f.name = $name, f.relative_path = $relative_path, f.is_dependency = $is_dependency
            """, path=file_path_str, name=file_name, relative_path=relative_path, is_dependency=is_dependency)

            file_path_obj = Path(file_path_str)
            repo_path_obj = Path(repo_result['path'])
            
            relative_path_to_file = file_path_obj.relative_to(repo_path_obj)
            
            parent_path = str(repo_path_obj)
            parent_label = 'Repository'

            for part in relative_path_to_file.parts[:-1]:
                current_path = Path(parent_path) / part
                current_path_str = str(current_path)
                
                session.run(f"""
                    MATCH (p:{parent_label} {{path: $parent_path}})
                    MERGE (d:Directory {{path: $current_path}})
                    SET d.name = $part
                    MERGE (p)-[:CONTAINS]->(d)
                """, parent_path=parent_path, current_path=current_path_str, part=part)

                parent_path = current_path_str
                parent_label = 'Directory'

            session.run(f"""
                MATCH (p:{parent_label} {{path: $parent_path}})
                MATCH (f:File {{path: $file_path}})
                MERGE (p)-[:CONTAINS]->(f)
            """, parent_path=parent_path, file_path=file_path_str)

            # CONTAINS relationships for functions, classes, and variables
            for item_data, label in [(file_data['functions'], 'Function'), (file_data['classes'], 'Class'), (file_data['variables'], 'Variable')]:
                for item in item_data:
                    # Ensure cyclomatic_complexity is set for functions
                    if label == 'Function' and 'cyclomatic_complexity' not in item:
                        item['cyclomatic_complexity'] = 1 # Default value

                    query = f"""
                        MATCH (f:File {{path: $file_path}})
                        MERGE (n:{label} {{name: $name, file_path: $file_path, line_number: $line_number}})
                        SET n += $props
                        MERGE (f)-[:CONTAINS]->(n)
                    """
                    session.run(query, file_path=file_path_str, name=item['name'], line_number=item['line_number'], props=item)
                    
                    if label == 'Function':
                        for arg_name in item.get('args', []):
                            session.run("""
                                MATCH (fn:Function {name: $func_name, file_path: $file_path, line_number: $line_number})
                                MERGE (p:Parameter {name: $arg_name, file_path: $file_path, function_line_number: $line_number})
                                MERGE (fn)-[:HAS_PARAMETER]->(p)
                            """, func_name=item['name'], file_path=file_path_str, line_number=item['line_number'], arg_name=arg_name)

            # Create CONTAINS relationships for nested functions
            for item in file_data.get('functions', []):
                if item.get("context_type") == "function_definition":
                    session.run("""
                        MATCH (outer:Function {name: $context, file_path: $file_path})
                        MATCH (inner:Function {name: $name, file_path: $file_path, line_number: $line_number})
                        MERGE (outer)-[:CONTAINS]->(inner)
                    """, context=item["context"], file_path=file_path_str, name=item["name"], line_number=item["line_number"])

            # Handle imports and create IMPORTS relationships
            for imp in file_data['imports']:
                set_clauses = ["m.alias = $alias"]
                if 'full_import_name' in imp:
                    set_clauses.append("m.full_import_name = $full_import_name")
                set_clause_str = ", ".join(set_clauses)

                session.run(f"""
                    MATCH (f:File {{path: $file_path}})
                    MERGE (m:Module {{name: $name}})
                    SET {set_clause_str}
                    MERGE (f)-[:IMPORTS]->(m)
                """, file_path=file_path_str, **imp)

            # Handle CONTAINS relationship between class to their children like variables
            for func in file_data.get('functions', []):
                if func.get('class_context'):
                    session.run("""
                        MATCH (c:Class {name: $class_name, file_path: $file_path})
                        MATCH (fn:Function {name: $func_name, file_path: $file_path, line_number: $func_line})
                        MERGE (c)-[:CONTAINS]->(fn)
                    """, 
                    class_name=func['class_context'],
                    file_path=file_path_str,
                    func_name=func['name'],
                    func_line=func['line_number'])

            # Class inheritance is handled in a separate pass after all files are processed.
            # Function calls are also handled in a separate pass after all files are processed.

    # Second pass to create relationships that depend on all files being present like call functions and class inheritance
    def _create_function_calls(self, session, file_data: Dict, imports_map: dict):
        """Create CALLS relationships with a unified, prioritized logic flow for all call types."""
        caller_file_path = str(Path(file_data['file_path']).resolve())
        local_function_names = {func['name'] for func in file_data.get('functions', [])}
        local_imports = {imp.get('alias') or imp['name'].split('.')[-1]: imp['name'] 
                        for imp in file_data.get('imports', [])}
        
        for call in file_data.get('function_calls', []):
            called_name = call['name']
            if called_name in __builtins__: continue

            resolved_path = None
            
            if call.get('inferred_obj_type'):
                obj_type = call['inferred_obj_type']
                possible_paths = imports_map.get(obj_type, [])
                if len(possible_paths) > 0:
                    resolved_path = possible_paths[0]
            
            else:
                lookup_name = call['full_name'].split('.')[0] if '.' in call['full_name'] else called_name
                possible_paths = imports_map.get(lookup_name, [])

                if lookup_name in local_function_names:
                    resolved_path = caller_file_path
                elif len(possible_paths) == 1:
                    resolved_path = possible_paths[0]
                elif len(possible_paths) > 1 and lookup_name in local_imports:
                    full_import_name = local_imports[lookup_name]
                    for path in possible_paths:
                        if full_import_name.replace('.', '/') in path:
                            resolved_path = path
                            break
            
            if not resolved_path:
                if called_name in imports_map and imports_map[called_name]:
                    resolved_path = imports_map[called_name][0]
                else:
                    resolved_path = caller_file_path

            caller_context = call.get('context')
            if caller_context and len(caller_context) == 3 and caller_context[0] is not None:
                caller_name, _, caller_line_number = caller_context
                session.run("""
                    MATCH (caller:Function {name: $caller_name, file_path: $caller_file_path, line_number: $caller_line_number})
                    MATCH (called:Function {name: $called_name, file_path: $called_file_path})
                    MERGE (caller)-[:CALLS {line_number: $line_number, args: $args, full_call_name: $full_call_name}]->(called)
                """,
                caller_name=caller_name,
                caller_file_path=caller_file_path,
                caller_line_number=caller_line_number,
                called_name=called_name,
                called_file_path=resolved_path,
                line_number=call['line_number'],
                args=call.get('args', []),
                full_call_name=call.get('full_name', called_name))
            else:
                session.run("""
                    MATCH (caller:File {path: $caller_file_path})
                    MATCH (called:Function {name: $called_name, file_path: $called_file_path})
                    MERGE (caller)-[:CALLS {line_number: $line_number, args: $args, full_call_name: $full_call_name}]->(called)
                """,
                caller_file_path=caller_file_path,
                called_name=called_name,
                called_file_path=resolved_path,
                line_number=call['line_number'],
                args=call.get('args', []),
                full_call_name=call.get('full_name', called_name))

    def _create_all_function_calls(self, all_file_data: list[Dict], imports_map: dict):
        """Create CALLS relationships for all functions after all files have been processed."""
        with self.driver.session() as session:
            for file_data in all_file_data:
                self._create_function_calls(session, file_data, imports_map)

    def _create_inheritance_links(self, session, file_data: Dict, imports_map: dict):
        """Create INHERITS relationships with a more robust resolution logic."""
        caller_file_path = str(Path(file_data['file_path']).resolve())
        local_class_names = {c['name'] for c in file_data.get('classes', [])}
        # Create a map of local import aliases/names to full import names
        local_imports = {imp.get('alias') or imp['name'].split('.')[-1]: imp['name']
                         for imp in file_data.get('imports', [])}

        for class_item in file_data.get('classes', []):
            if not class_item.get('bases'):
                continue

            for base_class_str in class_item['bases']:
                if base_class_str == 'object':
                    continue

                resolved_path = None
                target_class_name = base_class_str.split('.')[-1]

                # Handle qualified names like module.Class or alias.Class
                if '.' in base_class_str:
                    lookup_name = base_class_str.split('.')[0]
                    
                    # Case 1: The prefix is a known import
                    if lookup_name in local_imports:
                        full_import_name = local_imports[lookup_name]
                        possible_paths = imports_map.get(target_class_name, [])
                        # Find the path that corresponds to the imported module
                        for path in possible_paths:
                            if full_import_name.replace('.', '/') in path:
                                resolved_path = path
                                break
                # Handle simple names
                else:
                    lookup_name = base_class_str
                    # Case 2: The base class is in the same file
                    if lookup_name in local_class_names:
                        resolved_path = caller_file_path
                    # Case 3: The base class was imported directly (e.g., from module import Parent)
                    elif lookup_name in local_imports:
                        full_import_name = local_imports[lookup_name]
                        possible_paths = imports_map.get(target_class_name, [])
                        for path in possible_paths:
                            if full_import_name.replace('.', '/') in path:
                                resolved_path = path
                                break
                    # Case 4: Fallback to global map (less reliable)
                    elif lookup_name in imports_map:
                        possible_paths = imports_map[lookup_name]
                        if len(possible_paths) == 1:
                            resolved_path = possible_paths[0]
                
                # If a path was found, create the relationship
                if resolved_path:
                    session.run("""
                        MATCH (child:Class {name: $child_name, file_path: $file_path})
                        MATCH (parent:Class {name: $parent_name, file_path: $resolved_parent_file_path})
                        MERGE (child)-[:INHERITS]->(parent)
                    """,
                    child_name=class_item['name'],
                    file_path=caller_file_path,
                    parent_name=target_class_name,
                    resolved_parent_file_path=resolved_path)

    def _create_all_inheritance_links(self, all_file_data: list[Dict], imports_map: dict):
        """Create INHERITS relationships for all classes after all files have been processed."""
        with self.driver.session() as session:
            for file_data in all_file_data:
                self._create_inheritance_links(session, file_data, imports_map)
                
    def delete_file_from_graph(self, file_path: str):
        """Deletes a file and all its contained elements and relationships."""
        file_path_str = str(Path(file_path).resolve())
        with self.driver.session() as session:
            parents_res = session.run("""
                MATCH (f:File {path: $path})<-[:CONTAINS*]-(d:Directory)
                RETURN d.path as path ORDER BY d.path DESC
            """, path=file_path_str)
            parent_paths = [record["path"] for record in parents_res]

            session.run(
                """
                MATCH (f:File {path: $path})
                OPTIONAL MATCH (f)-[:CONTAINS]->(element)
                DETACH DELETE f, element
                """,
                path=file_path_str,
            )
            logger.info(f"Deleted file and its elements from graph: {file_path_str}")

            for path in parent_paths:
                session.run("""
                    MATCH (d:Directory {path: $path})
                    WHERE NOT (d)-[:CONTAINS]->()
                    DETACH DELETE d
                """, path=path)

    def delete_repository_from_graph(self, repo_path: str):
        """Deletes a repository and all its contents from the graph."""
        repo_path_str = str(Path(repo_path).resolve())
        with self.driver.session() as session:
            session.run("""MATCH (r:Repository {path: $path})
                          OPTIONAL MATCH (r)-[:CONTAINS*]->(e)
                          DETACH DELETE r, e""", path=repo_path_str)
            logger.info(f"Deleted repository and its contents from graph: {repo_path_str}")

    def update_file_in_graph(self, file_path: Path, repo_path: Path, imports_map: dict):
        """Updates a single file's nodes in the graph."""
        file_path_str = str(file_path.resolve())
        repo_name = repo_path.name
        
        self.delete_file_from_graph(file_path_str)

        if file_path.exists():
            file_data = self.parse_file(repo_path, file_path)
            
            if "error" not in file_data:
                self.add_file_to_graph(file_data, repo_name, imports_map)
                return file_data
            else:
                logger.error(f"Skipping graph add for {file_path_str} due to parsing error: {file_data['error']}")
                return None
        else:
            return {"deleted": True, "path": file_path_str}

    def parse_file(self, repo_path: Path, file_path: Path, is_dependency: bool = False) -> Dict:
        """Parses a file with the appropriate language parser and extracts code elements."""
        parser = self.parsers.get(file_path.suffix)
        if not parser:
            logger.warning(f"No parser found for file extension {file_path.suffix}. Skipping {file_path}")
            return {"file_path": str(file_path), "error": f"No parser for {file_path.suffix}"}

        debug_log(f"[parse_file] Starting parsing for: {file_path} with {parser.language_name} parser")
        try:
            file_data = parser.parse(file_path, is_dependency)
            file_data['repo_path'] = str(repo_path)
            if debug_mode:
                debug_log(f"[parse_file] Successfully parsed: {file_path}")
            return file_data
        except Exception as e:
            logger.error(f"Error parsing {file_path} with {parser.language_name} parser: {e}")
            debug_log(f"[parse_file] Error parsing {file_path}: {e}")
            return {"file_path": str(file_path), "error": str(e)}

    def estimate_processing_time(self, path: Path) -> Optional[Tuple[int, float]]:
        """Estimate processing time and file count"""
        try:
            supported_extensions = self.parsers.keys()
            if path.is_file():
                if path.suffix in supported_extensions:
                    files = [path]
                else:
                    return 0, 0.0 # Not a supported file type
            else:
                all_files = path.rglob("*")
                files = [f for f in all_files if f.is_file() and f.suffix in supported_extensions]
            
            total_files = len(files)
            estimated_time = total_files * 0.05 # tree-sitter is faster
            return total_files, estimated_time
        except Exception as e:
            logger.error(f"Could not estimate processing time for {path}: {e}")
            return None

    async def build_graph_from_path_async(
        self, path: Path, is_dependency: bool = False, job_id: str = None
    ):
        """Builds graph from a directory or file path."""
        try:
            if job_id:
                self.job_manager.update_job(job_id, status=JobStatus.RUNNING)
            
            self.add_repository_to_graph(path, is_dependency)
            repo_name = path.name

            supported_extensions = self.parsers.keys()
            all_files = path.rglob("*") if path.is_dir() else [path]
            files = [f for f in all_files if f.is_file() and f.suffix in supported_extensions]
            if job_id:
                self.job_manager.update_job(job_id, total_files=len(files))
            
            debug_log("Starting pre-scan to build imports map...")
            imports_map = self._pre_scan_for_imports(files)
            debug_log(f"Pre-scan complete. Found {len(imports_map)} definitions.")

            all_file_data = []

            processed_count = 0
            for file in files:
                if file.is_file():
                    if job_id:
                        self.job_manager.update_job(job_id, current_file=str(file))
                    repo_path = path.resolve() if path.is_dir() else file.parent.resolve()
                    file_data = self.parse_file(repo_path, file, is_dependency)
                    if "error" not in file_data:
                        self.add_file_to_graph(file_data, repo_name, imports_map)
                        all_file_data.append(file_data)
                    processed_count += 1
                    if job_id:
                        self.job_manager.update_job(job_id, processed_files=processed_count)
                    await asyncio.sleep(0.01)

            self._create_all_inheritance_links(all_file_data, imports_map)
            self._create_all_function_calls(all_file_data, imports_map)
            
            if job_id:
                self.job_manager.update_job(job_id, status=JobStatus.COMPLETED, end_time=datetime.now())
        except Exception as e:
            error_message=str(e)
            logger.error(f"Failed to build graph for path {path}: {error_message}", exc_info=True)
            if job_id:
                '''checking if the repo got deleted '''
                if "no such file found" in error_message or "deleted" in error_message or "not found" in error_message:
                    status=JobStatus.CANCELLED
                    
                else:
                    status=JobStatus.FAILED

                self.job_manager.update_job(
<<<<<<< HEAD

                    job_id, status=status, end_time=datetime.now(), errors=[error_message]
                )

    def add_code_to_graph_tool(
        self, path: str, is_dependency: bool = False
    ) -> Dict[str, Any]:
        """Tool to add code to Neo4j graph with background processing"""
        try:
            path_obj = Path(path).resolve()
            if not path_obj.exists():
                return {"error": f"Path {path} does not exist"}

            estimation = self.estimate_processing_time(path_obj)
            if estimation is None:
                return {"error": f"Could not analyze path {path}."}
            total_files, estimated_time = estimation

            job_id = self.job_manager.create_job(str(path_obj), is_dependency)
            self.job_manager.update_job(
                job_id, total_files=total_files, estimated_duration=estimated_time
            )

            # Create the coroutine for the background task
            coro = self.build_graph_from_path_async(path_obj, is_dependency, job_id)
            
            # Safely schedule the coroutine to run on the main event loop from this thread
            asyncio.run_coroutine_threadsafe(coro, self.loop)

            debug_log(f"Started background job {job_id} for path: {str(path_obj)}")

            return {
                "success": True,
                "job_id": job_id,
                "message": f"Background processing started for {path_obj}",
                "estimated_files": total_files,
                "estimated_duration_seconds": round(estimated_time, 2),
            }
        except Exception as e:
            debug_log(f"Error creating background job: {str(e)}")
            return {
                "error": f"Failed to start background processing: {e.__class__.__name__}: {e}"
            }
=======
                    job_id, status=JobStatus.FAILED, end_time=datetime.now(), errors=[str(e)]
                )
>>>>>>> 82f99e09
<|MERGE_RESOLUTION|>--- conflicted
+++ resolved
@@ -533,51 +533,5 @@
                     status=JobStatus.FAILED
 
                 self.job_manager.update_job(
-<<<<<<< HEAD
-
-                    job_id, status=status, end_time=datetime.now(), errors=[error_message]
-                )
-
-    def add_code_to_graph_tool(
-        self, path: str, is_dependency: bool = False
-    ) -> Dict[str, Any]:
-        """Tool to add code to Neo4j graph with background processing"""
-        try:
-            path_obj = Path(path).resolve()
-            if not path_obj.exists():
-                return {"error": f"Path {path} does not exist"}
-
-            estimation = self.estimate_processing_time(path_obj)
-            if estimation is None:
-                return {"error": f"Could not analyze path {path}."}
-            total_files, estimated_time = estimation
-
-            job_id = self.job_manager.create_job(str(path_obj), is_dependency)
-            self.job_manager.update_job(
-                job_id, total_files=total_files, estimated_duration=estimated_time
-            )
-
-            # Create the coroutine for the background task
-            coro = self.build_graph_from_path_async(path_obj, is_dependency, job_id)
-            
-            # Safely schedule the coroutine to run on the main event loop from this thread
-            asyncio.run_coroutine_threadsafe(coro, self.loop)
-
-            debug_log(f"Started background job {job_id} for path: {str(path_obj)}")
-
-            return {
-                "success": True,
-                "job_id": job_id,
-                "message": f"Background processing started for {path_obj}",
-                "estimated_files": total_files,
-                "estimated_duration_seconds": round(estimated_time, 2),
-            }
-        except Exception as e:
-            debug_log(f"Error creating background job: {str(e)}")
-            return {
-                "error": f"Failed to start background processing: {e.__class__.__name__}: {e}"
-            }
-=======
                     job_id, status=JobStatus.FAILED, end_time=datetime.now(), errors=[str(e)]
-                )
->>>>>>> 82f99e09
+                )