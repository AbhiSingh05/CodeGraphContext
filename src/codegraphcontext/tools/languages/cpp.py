--- conflicted
+++ resolved
@@ -182,7 +182,6 @@
                 })
         return imports
     
-<<<<<<< HEAD
     def _find_enums(self, root_node):
         enums = []
         query = self.queries['enums']
@@ -227,7 +226,6 @@
                     "source_code": self._get_node_text(union_node),
                 })
         return unions
-=======
 def pre_scan_cpp(files: list[Path], parser_wrapper) -> dict:
     """Scans C++ files to create a map of class/struct/function names to their file paths."""
     imports_map = {}
@@ -250,5 +248,4 @@
                 imports_map[name].append(str(file_path.resolve()))
         except Exception as e:
             logger.warning(f"Tree-sitter pre-scan failed for {file_path}: {e}")
-    return imports_map
->>>>>>> c971e4d2
+    return imports_map